--- conflicted
+++ resolved
@@ -1,42 +1,35 @@
-## Tinker Taylor py ##
-TTpy is a framework for modelling and fitting the responses of people to probabilistic decision making tasks.
-
-Any questions can either be submitted as issues or e-mailed to d.hunt (at) gold.ac.uk
-
-### Prerequisites ###
-This code has been tested using ``Python 3.7``. Apart from the standard Python libraries it also depends on the [SciPy](http://www.scipy.org/) libraries and a few others listed in ``requirements.txt``. For those installing Python for the first time I would recommend the [Anaconda Python distribution](https://store.continuum.io/cshop/anaconda/).
-
-### Installation ###
-For now this is just Python code that you download and use, not a package.
-
-### Usage ###
-The framework can been run with a run script, live in a terminal or Python command-line (or [jupyter notebook](http://jupyter.org/)).
-
-A task simulation can be simply created by running ``simulation.run()``. Equally, for fitting participant data, the function is ``dataFitting.run('./path/to/data/')``.
-
-More complex example running scripts can be found in ``./runScripts/``. Here, a number of scripts have been created as templates: ``runScript_sim.py`` for simulating the ``probSelect`` task and ``runScript_fit.py`` for fitting the data generated from ``runScript_sim.py``, stored in the ``./tests/test_sim`` folder. The output of this fit can also be found ``./tests/test_fit`` folder.
-
-A new method of passing in the fitting or simulation configuration is to use a YAML configuration file. This is done, for both simulations and data fitting, using the function ``start.run_config`` For example, to run the YAML configuration equivalent to the ``runScript_sim.py`` from a command line would be :``start.run_config('./runScripts/runScripts_sim.yaml')``. For the fitting example, the configuration equivalent to ``runScript_fit.py`` would be :``start.run_config('./runScripts/runScripts_fit.yaml')``.
-
-### Documentation ###
-[![Documentation Status](https://readthedocs.org/projects/ttpy/badge/?version=latest)](https://ttpy.readthedocs.io/en/latest/?badge=latest)
-
-The documentation can be found on [readthedocs](https://ttpy.readthedocs.io) or in ``./doc/_build/html``, with the top level file being ``index.html``.
-
-To update the documentation you will need to install Sphinx and a set of extensions. The list of extensions can be found in ``./doc/conf.py``. The list of extensions can be found in ``./doc/requirements.txt``. To update the documentation follow the instruction in ``./doc/readme.md``
-
-### License ###
-This project is licenced under the [MIT license](https://choosealicense.com/licenses/mit/).
-
-### History ###
-This repository first began as a clone of the original repository from [Bitbucket](https://bitbucket.org/djhunt/pyhpdm).
-
-### Testing ###
-<<<<<<< HEAD
-Testing is done using [pytest](https://pytest.org). The tests can be found in ``./tests/``
-
-
-=======
-Testing is done using [pytest](https://pytest.org). The tests can be found in ``./tests/``
-
->>>>>>> d59f8750
+## Tinker Taylor py ##
+TTpy is a framework for modelling and fitting the responses of people to probabilistic decision making tasks.
+
+Any questions can either be submitted as issues or e-mailed to d.hunt (at) gold.ac.uk
+
+### Prerequisites ###
+This code has been tested using ``Python 3.7``. Apart from the standard Python libraries it also depends on the [SciPy](http://www.scipy.org/) libraries and a few others listed in ``requirements.txt``. For those installing Python for the first time I would recommend the [Anaconda Python distribution](https://store.continuum.io/cshop/anaconda/).
+
+### Installation ###
+For now this is just Python code that you download and use, not a package.
+
+### Usage ###
+The framework can been run with a run script, live in a terminal or Python command-line (or [jupyter notebook](http://jupyter.org/)).
+
+A task simulation can be simply created by running ``simulation.run()``. Equally, for fitting participant data, the function is ``dataFitting.run('./path/to/data/')``.
+
+More complex example running scripts can be found in ``./runScripts/``. Here, a number of scripts have been created as templates: ``runScript_sim.py`` for simulating the ``probSelect`` task and ``runScript_fit.py`` for fitting the data generated from ``runScript_sim.py``, stored in the ``./tests/test_sim`` folder. The output of this fit can also be found ``./tests/test_fit`` folder.
+
+A new method of passing in the fitting or simulation configuration is to use a YAML configuration file. This is done, for both simulations and data fitting, using the function ``start.run_config`` For example, to run the YAML configuration equivalent to the ``runScript_sim.py`` from a command line would be :``start.run_config('./runScripts/runScripts_sim.yaml')``. For the fitting example, the configuration equivalent to ``runScript_fit.py`` would be :``start.run_config('./runScripts/runScripts_fit.yaml')``.
+
+### Documentation ###
+[![Documentation Status](https://readthedocs.org/projects/ttpy/badge/?version=latest)](https://ttpy.readthedocs.io/en/latest/?badge=latest)
+
+The documentation can be found on [readthedocs](https://ttpy.readthedocs.io) or in ``./doc/_build/html``, with the top level file being ``index.html``.
+
+To update the documentation you will need to install Sphinx and a set of extensions. The list of extensions can be found in ``./doc/conf.py``. The list of extensions can be found in ``./doc/requirements.txt``. To update the documentation follow the instruction in ``./doc/readme.md``
+
+### License ###
+This project is licenced under the [MIT license](https://choosealicense.com/licenses/mit/).
+
+### History ###
+This repository first began as a clone of the original repository from [Bitbucket](https://bitbucket.org/djhunt/pyhpdm).
+
+### Testing ###
+Testing is done using [pytest](https://pytest.org). The tests can be found in ``./tests/``