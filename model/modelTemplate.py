--- conflicted
+++ resolved
@@ -1,782 +1,779 @@
-# -*- coding: utf-8 -*-
-"""
-:Author: Dominic Hunt
-"""
-import numpy as np
-
-import copy
-import re
-import collections
-
-from model.decision.discrete import weightProb
-
-import utils
-
-
-class Stimulus(object):
-    """
-    Stimulus processor class. This acts as an interface between an observation and . Does nothing.
-
-    Attributes
-    ----------
-    Name : string
-        The identifier of the function
-    """
-
-    # Name = __qualname__ ## TODO: start using when moved to Python 3. See https://docs.python.org/3/glossary.html#term-qualified-name
-
-    @classmethod
-    def get_name(cls):
-
-        name = '{}.{}'.format(cls.__module__, cls.__name__)
-
-        return name
-
-    def __init__(self, **kwargs):
-        for k, v in kwargs.items():
-            setattr(self, k, v)
-
-        self.Name = self.get_name()
-
-    def details(self):
-
-        properties = [str(k) + ' : ' + str(v).strip('[]()') for k, v in self.__dict__.items() if k is not "Name"]
-        desc = self.Name + " with " + ", ".join(properties)
-
-        return desc
-
-    def processStimulus(self, observation):
-        """
-        Takes the observation and turns it into a form the model can use
-
-        Parameters
-        ----------
-        observation :
-
-        Returns
-        -------
-        stimuliPresent :  int or list of int
-        stimuliActivity : float or list of float
-
-        """
-        return 1, 1
-
-
-class Rewards(object):
-    """
-    This acts as an interface between the feedback from a task and the feedback a model can process
-
-    Attributes
-    ----------
-    Name : string
-        The identifier of the function
-    """
-
-    # Name = __qualname__ ## TODO: start using when moved to Python 3. See https://docs.python.org/3/glossary.html#term-qualified-name
-
-    @classmethod
-    def get_name(cls):
-
-        name = '{}.{}'.format(cls.__module__, cls.__name__)
-
-        return name
-
-    def __init__(self, **kwargs):
-        for k, v in kwargs.items():
-            setattr(self, k, v)
-
-        self.Name = self.get_name()
-
-    def details(self):
-
-        properties = [str(k) + ' : ' + str(v).strip('[]()') for k, v in self.__dict__.items() if k is not "Name"]
-        desc = self.Name + " with " + ", ".join(properties)
-
-        return desc
-
-    def processFeedback(self, feedback, lastAction, stimuli):
-        """
-        Takes the feedback and turns it into a form to be processed by the model
-
-        Parameters
-        ----------
-        feedback :
-        lastAction :
-        stimuli:
-
-        Returns
-        -------
-        modelFeedback:
-
-        """
-        return feedback
-
-
-class Model(object):
-
-    """
-    The model class is a general template for a model. It also contains
-    universal methods used by all models.
-
-    Attributes
-    ----------
-    Name : string
-        The name of the class used when recording what has been used.
-    currAction : int
-        The current action chosen by the model. Used to pass participant action
-        to model when fitting
-
-    Parameters
-    ----------
-    number_actions : integer, optional
-        The maximum number of valid actions the model can expect to receive.
-        Default 2.
-    number_cues : integer, optional
-        The initial maximum number of stimuli the model can expect to receive.
-         Default 1.
-    number_critics : integer, optional
-        The number of different reaction learning sets.
-        Default number_actions*number_cues
-    action_codes : dict with string or int as keys and int values, optional
-        A dictionary used to convert between the action references used by the
-        task or dataset and references used in the models to describe the order
-        in which the action information is stored.
-    prior : array of floats in ``[0,1]``, optional
-        The prior probability of of the states being the correct one.
-        Default ``ones((self.number_actions, self.number_cues)) / self.number_critics)``
-    stimulus_shaper_name : string, optional
-        The  name of the function that transforms the stimulus into a form the model can
-        understand and a string to identify it later. ``stimulus_shaper`` takes priority
-    reward_shaper_name : string, optional
-        The  name of the function that transforms the reward into a form the model can
-        understand. ``rewards_shaper`` takes priority
-    decision_function_name : string, optional
-        The name of the function that takes the internal values of the model and turns them
-        in to a decision. ``decision function`` takes priority
-    stimulus_shaper : Stimulus class, optional
-        The class that transforms the stimulus into a form the model can
-        understand and a string to identify it later. Default is Stimulus
-    reward_shaper : Rewards class, optional
-        The class that transforms the reward into a form the model can
-        understand. Default is Rewards
-    decision_function : function, optional
-        The function that takes the internal values of the model and turns them in to a decision.
-        Default is ``weightProb(list(range(number_actions)))``
-    stimulus_shaper_properties : list, optional
-        The valid parameters of the function. Used to filter the unlisted keyword arguments
-        Default is ``None``
-    reward_shaper_properties : list, optional
-        The valid parameters of the function. Used to filter the unlisted keyword arguments
-        Default is ``None``
-    decision_function_properties : list, optional
-        The valid parameters of the function. Used to filter the unlisted keyword arguments
-        Default is ``None``
-    """
-
-    #Name = __qualname__ ## TODO: start using when moved to Python 3. See https://docs.python.org/3/glossary.html#term-qualified-name
-
-    @classmethod
-    def get_name(cls):
-        return cls.__name__
-
-    # TODO:  define and start using non_action
-    
-    parameter_patterns = []
-
-    parameter_patterns = []
-
-    def __init__(self, number_actions=2, number_cues=1, number_critics=None,
-                 action_codes=None, non_action='None',
-                 prior=None,
-                 stimulus_shaper=None, stimulus_shaper_name=None, stimulus_shaper_properties=None,
-                 reward_shaper=None, reward_shaper_name=None, reward_shaper_properties=None,
-                 decision_function=None, decision_function_name=None, decision_function_properties=None,
-                 **kwargs):
-        """"""
-        self.Name = self.get_name()
-        
-        self.pattern_parameters = self.kwarg_pattern_parameters(kwargs)
-        for k, v in self.pattern_parameters.iteritems():
-            setattr(self, k, v)
-
-        self.pattern_parameters = self.kwarg_pattern_parameters(kwargs)
-        for k, v in self.pattern_parameters.items():
-            setattr(self, k, v)
-
-        self.number_actions = number_actions
-        self.number_cues = number_cues
-        if number_critics is None:
-            number_critics = self.number_actions * self.number_cues
-        self.number_critics = number_critics
-
-        if action_codes is None:
-            action_codes = {k: k for k in range(self.number_actions)}
-        self.actionCode = action_codes
-
-        self.defaultNonAction = non_action
-
-        if prior is None:
-            prior = np.ones(self.number_actions) / self.number_actions
-        self.prior = prior
-
-        self.stimuli = np.ones(self.number_cues)
-        self.stimuliFilter = np.ones(self.number_cues)
-
-        self.currAction = None
-        self.decision = None
-        self.validActions = None
-        self.lastObservation = None
-
-        self.probabilities = np.array(self.prior)
-        self.decProbabilities = np.array(self.prior)
-        self.expectedRewards = np.ones(self.number_actions)
-        self.expectedReward = np.array([1])
-
-        if stimulus_shaper is not None and issubclass(stimulus_shaper, Stimulus):
-            if stimulus_shaper_properties is not None:
-                stimulus_shaper_kwargs = {k: v for k, v in kwargs.items() if k in stimulus_shaper_properties}
-            else:
-                stimulus_shaper_kwargs = kwargs.copy()
-            self.stimulus_shaper = stimulus_shaper(**stimulus_shaper_kwargs)
-        elif isinstance(stimulus_shaper_name, str):
-            stimulus_class = utils.find_class(stimulus_shaper_name,
-                                              class_folder='tasks',
-                                              inherited_class=Stimulus,
-                                              excluded_files=['taskTemplate', '__init__', 'taskGenerator'])
-            stimulus_shaper_kwargs = {k: v for k, v in kwargs.items() if k in utils.get_class_args(stimulus_class)}
-            self.stimulus_shaper = stimulus_class(**stimulus_shaper_kwargs)
-        else:
-            self.stimulus_shaper = Stimulus()
-
-        if reward_shaper is not None and issubclass(reward_shaper, Rewards):
-            if reward_shaper_properties is not None:
-                reward_shaper_kwargs = {k: v for k, v in kwargs.items() if k in reward_shaper_properties}
-            else:
-                reward_shaper_kwargs = kwargs.copy()
-            self.reward_shaper = reward_shaper(**reward_shaper_kwargs)
-        elif isinstance(reward_shaper_name, str):
-            reward_class = utils.find_class(reward_shaper_name,
-                                            class_folder='tasks',
-                                            inherited_class=Rewards,
-                                            excluded_files=['taskTemplate', '__init__', 'taskGenerator'])
-            reward_shaper_kwargs = {k: v for k, v in kwargs.items() if k in utils.get_class_args(reward_class)}
-            self.reward_shaper = reward_class.processFeedback(**reward_shaper_kwargs)
-        else:
-            self.reward_shaper = Rewards()
-
-        if callable(decision_function):
-            if decision_function_properties is not None:
-                decision_shaper_kwargs = {k: v for k, v in kwargs.items() if k in decision_function_properties}
-            else:
-                decision_shaper_kwargs = kwargs.copy()
-            self.decision_function = decision_function(**decision_shaper_kwargs)
-        elif isinstance(decision_function_name, str):
-            decision_function = utils.find_function(decision_function_name, 'model/decision')
-            decision_function_kwargs = {k: v for k, v in kwargs.items() if k in utils.get_function_args(decision_function)}
-            self.decision_function = decision_function(**decision_function_kwargs)
-        else:
-            self.decision_function = weightProb(list(range(self.number_actions)))
-
-        self.parameters = {"Name": self.Name,
-                           "number_actions": self.number_actions,
-                           "number_cues": self.number_cues,
-                           "number_critics": self.number_critics,
-                           "prior": copy.copy(self.prior),
-                           "non_action": self.defaultNonAction,
-                           "actionCode": copy.copy(self.actionCode),
-                           "stimulus_shaper": self.stimulus_shaper.details(),
-                           "reward_shaper": self.reward_shaper.details(),
-                           "decision_function": utils.callableDetailsString(self.decision_function)}
-        self.parameters.update(self.pattern_parameters)
-
-        # Recorded information
-        self.recAction = []
-        self.recActionSymbol = []
-        self.recStimuli = []
-        self.recReward = []
-        self.recExpectations = []
-        self.recExpectedReward = []
-        self.recExpectedRewards = []
-        self.recValidActions = []
-        self.recDecision = []
-        self.recProbabilities = []
-        self.recActionProbs = []
-        self.recActionProb = []
-        self.simID = None
-
-    def __eq__(self, other):
-
-        # TODO: Expand this to cover the parameters properly
-        if self.Name == other.Name:
-            return True
-        else:
-            return False
-
-    def __ne__(self, other):
-
-        if self.Name != other.Name:
-            return True
-        else:
-            return False
-
-    def __hash__(self):
-
-        return hash(self.Name)
-
-    def action(self):
-        """
-        Returns the action of the model
-
-        Returns
-        -------
-        action : integer or None
-        """
-
-        return self.currActionSymbol
-
-    def observe(self, state):
-        """
-        Receives the latest observation and decides what to do with it
-
-        There are five possible states:
-        Observation
-        Observation Action
-        Observation Action Feedback
-        Action Feedback
-        Observation Feedback
-
-        Parameters
-        ----------
-        state : tuple of ({int | float | tuple},{tuple of int | None})
-            The stimulus from the task followed by the tuple of valid
-            actions. Passes the values onto a processing function,
-            self._updateObservation``.
-
-        """
-
-        events, validActions = state
-
-        lastEvents = self.lastObservation
-        self.validActions = validActions
-
-        # If the last observation still has not been processed,
-        # and there has been no feedback, then process it.
-        # There may have been an action but feedback was None
-        # Since we have another observation it is time to learn from the previous one
-        if lastEvents is not None:
-            self.processEvent(self.currAction)
-            self.storeState()
-
-        self.lastObservation = events
-
-        # Find the reward expectations
-        self.expectedRewards, self.stimuli, self.stimuliFilter = self.rewardExpectation(events)
-
-        expectedProbs = self.actorStimulusProbs()
-
-        # If the model is not expected to act, use a dummy action,
-        # Otherwise choose an action
-        lastAction = self.currAction
-        if validActions is self.defaultNonAction:
-            self.currAction = self.defaultNonAction
-        else:
-            self.currAction, self.decProbabilities = self.chooseAction(expectedProbs, lastAction, events, validActions)
-
-        # Now that the action has been chosen, add any reinforcement of the previous choice in the expectations
-        self.lastChoiceReinforcement()
-
-    def feedback(self, response):
-        """
-        Receives the reaction to the action and processes it
-
-        Parameters
-        ----------
-        response : float
-            The response from the task after an action. Returns without doing
-            anything if the value of response is `None`.
-        """
-
-        # If there is feedback
-        if response is not None:
-            self.processEvent(self.currAction, response)
-            self.lastObservation = None
-            self.storeState()
-
-    def processEvent(self, action=None, response=None):
-        """
-        Integrates the information from a stimulus, action, response set, regardless
-        of which of the three elements are present.
-
-        Parameters
-        ----------
-        stimuli : {int | float | tuple | None}
-            The stimuli received
-        action : int, optional
-            The chosen action of the model. Default ``None``
-        response : float, optional
-            The response from the task after an action. Default ``None``
-        """
-        self.recReward.append(response)
-
-        # If there were any last reflections to do on the action chosen before processing the new event, now is the last
-        # chance to do it
-        self.choiceReflection()
-
-        # If there was a reward passed but it was empty, there is nothing to update
-        if response is not None and (np.size(response) == 0 or np.isnan(response)):
-            return
-
-        # Find the reward expectation
-        expectedReward = self.expectedRewards[action]
-        self.expectedReward = expectedReward
-
-        # If there was no reward, the the stimulus is the learnt 'reward'
-        if response is None:
-            response = self.stimuli
-
-        # Find the significance of the discrepancy between the response and the expected response
-        delta = self.delta(response, expectedReward, action, self.stimuli)
-
-        # Use that discrepancy to update the model
-        self.updateModel(delta, action, self.stimuli, self.stimuliFilter)
-
-    def rewardExpectation(self, stimuli):
-        """Calculate the expected reward for each action based on the stimuli
-
-        This contains parts that are task dependent
-
-        Parameters
-        ----------
-        stimuli : {int | float | tuple}
-            The set of stimuli
-
-        Returns
-        -------
-        expectedRewards : float
-            The expected reward for each action
-        stimuli : list of floats
-            The processed observations
-        activeStimuli : list of [0, 1] mapping to [False, True]
-            A list of the stimuli that were or were not present
-        """
-
-        # Calculate expectation by identifying the relevant stimuli for the action
-        # First identify the expectations relevant to the action
-        # Filter them weighted by the stimuli
-        # Calculate the combined value
-        # Return the value
-
-        # stimuli = self.stimulus_shaper_name(lastObservation)
-        return 0, stimuli, 0
-
-    def delta(self, reward, expectation, action, stimuli):
-        """
-        Calculates the comparison between the reward and the expectation
-
-        Parameters
-        ----------
-        reward : float
-            The reward value
-        expectation : float
-            The expected reward value
-        action : int
-            The chosen action
-        stimuli : {int | float | tuple | None}
-            The stimuli received
-
-        Returns
-        -------
-        delta
-        """
-
-        modReward = self.reward_shaper.processFeedback(reward, action, stimuli)
-
-        return 0
-
-    def updateModel(self, delta, action, stimuli, stimuliFilter):
-        """
-        Parameters
-        ----------
-        delta : float
-            The difference between the reward and the expected reward
-        action : int
-            The action chosen by the model in this trialstep
-        stimuli : list of float
-            The weights of the different stimuli in this trialstep
-        stimuliFilter : list of bool
-            A list describing if a stimulus cue is present in this trialstep
-
-        """
-
-        # There is no model here
-
-    def calcProbabilities(self, actionValues):
-        """
-        Calculate the probabilities associated with the action
-
-        Parameters
-        ----------
-        actionValues : 1D ndArray of floats
-
-        Returns
-        -------
-        probArray : 1D ndArray of floats
-            The probabilities associated with the actionValues
-
-        """
-
-        # There is no model here
-
-        return 0
-
-    def actorStimulusProbs(self):
-        """
-        Calculates in the model-appropriate way the probability of each action.
-
-        Returns
-        -------
-        probabilities : 1D ndArray of floats
-            The probabilities associated with the action choices
-
-        """
-
-        return 0
-
-    def chooseAction(self, probabilities, lastAction, events, validActions):
-        """
-        Chooses the next action and returns the associated probabilities
-
-        Parameters
-        ----------
-        probabilities : list of floats
-            The probabilities associated with each combinations
-        lastAction : int
-            The last chosen action
-        events : list of floats
-            The stimuli. If probActions is True then this will be unused as the probabilities will already be
-        validActions : 1D list or array
-            The actions permitted during this trialstep
-
-        Returns
-        -------
-        newAction : int
-            The chosen action
-        decProbabilities : list of floats
-            The weights for the different actions
-
-        """
-
-        if np.isnan(probabilities).any():
-            raise ValueError("probabilities contain NaN")
-        decision, decProbabilities = self.decision_function(probabilities, lastAction, trial_responses=validActions)
-        self.decision = decision
-        self.currActionSymbol = decision
-        decisionCode = self.actionCode[decision]
-
-        return decisionCode, decProbabilities
-
-    def overrideActionChoice(self, action):
-        """
-        Provides a method for overriding the model action choice. This is used when fitting models to participant actions.
-
-        Parameters
-        ----------
-        action : int
-            Action chosen by external source to same situation
-        """
-
-        self.currActionSymbol = action
-        self.currAction = self.actionCode[action]
-
-    def choiceReflection(self):
-        """
-        Allows the model to update its state once an action has been chosen.
-        """
-
-    def lastChoiceReinforcement(self):
-        """
-        Allows the model to update the reward expectation for the previous trialstep given the choice made in this trialstep
-
-        Returns
-        -------
-
-        """
-
-    def actStimMerge(self, actStimuliParam, stimFilter=1):
-        """
-        Takes the parameter to be merged by stimuli and filters it by the stimuli values
-
-        Parameters
-        ----------
-        actStimuliParam : list of floats
-            The list of values representing each action stimuli pair, where the stimuli will have their filtered
-             values merged together.
-        stimFilter : array of floats or a float, optional
-            The list of active stimuli with their weightings or one weight for all.
-            Default ``1``
-
-        Returns
-        -------
-        actionParams : list of floats
-            The parameter values associated with each action
-
-        """
-
-        actionParamSets = np.reshape(actStimuliParam, (self.number_actions, self.number_cues))
-        actionParamSets = actionParamSets * stimFilter
-        actionParams = np.sum(actionParamSets, axis=1, keepdims=True)
-
-        return actionParams
-
-    def returnTaskState(self):
-        """
-        Returns all the relevant data for this model
-
-        Returns
-        -------
-        results : dictionary
-        """
-
-        results = self.standardResultOutput()
-
-        return results.copy()
-
-    def storeState(self):
-        """
-        Stores the state of all the important variables so that they can be
-        accessed later
-        """
-
-        self.storeStandardResults()
-
-    def standardResultOutput(self):
-        """
-        Returns the relevant data expected from a model as well as the parameters for the current model
-
-        Returns
-        -------
-        results : dictionary
-            A dictionary of details about the
-
-        """
-
-        results = self.parameters.copy()
-
-        results["simID"] = self.simID
-        results["Actions"] = np.array(self.recAction)
-        results["Stimuli"] = np.array(self.recStimuli).T
-        results["Rewards"] = np.array(self.recReward)
-        results["Expectations"] = np.array(self.recExpectations).T
-        results["ExpectedReward"] = np.array(self.recExpectedReward).flatten()
-        results["ExpectedRewards"] = np.array(self.recExpectedRewards).T
-        results["ValidActions"] = np.array(self.recValidActions).T
-        results["Decisions"] = np.array(self.recDecision)
-        results["UpdatedProbs"] = np.array(self.recProbabilities).T
-        results["ActionProb"] = np.array(self.recActionProb)
-        results["DecisionProbs"] = np.array(self.recActionProbs)
-
-        return results
-
-    def storeStandardResults(self):
-        """
-        Updates the store of standard results found across models
-        """
-
-        self.recAction.append(self.currAction)
-        self.recActionSymbol.append(self.currActionSymbol)
-        self.recValidActions.append(self.validActions[:])
-        self.recDecision.append(self.decision)
-        self.recExpectations.append(self.expectations.flatten())
-        self.recExpectedRewards.append(self.expectedRewards.flatten())
-        self.recExpectedReward.append(self.expectedReward.flatten())
-        self.recStimuli.append(self.stimuli)
-        self.recProbabilities.append(self.probabilities.flatten())
-        self.recActionProbs.append(self.decProbabilities.copy())
-        self.recActionProb.append(self.decProbabilities[self.currActionSymbol])
-
-    def params(self):
-        """
-        Returns the parameters of the model
-
-        Returns
-        -------
-        parameters : dictionary
-        """
-
-        return self.parameters.copy()
-
-    def __repr__(self):
-
-        params = self.params()
-        name = params.pop('Name')
-
-        label = ["{}(".format(name)]
-        label.extend(["{}={}, ".format(k, repr(v)) for k, v in params.items()])
-        label.append(")")
-
-        representation = ' '.join(label)
-
-        return representation
-
-    def setsimID(self, simID):
-        """
-
-        Parameters
-        ----------
-        simID : float
-
-        Returns
-        -------
-
-        """
-
-        self.simID = simID
-<<<<<<< HEAD
-
-=======
-    
->>>>>>> 6848b189
-    @classmethod
-    def pattern_parameters_match(cls, *args):
-        """
-        Validates if the parameters are described by the model patterns
-
-        Parameters
-        ----------
-        *args : strings
-            The potential parameter names
-
-        Returns
-        -------
-        pattern_parameters : list
-            The args that match the patterns in parameter_patterns
-        """
-
-        pattern_parameters = []
-        for pattern in cls.parameter_patterns:
-            pattern_parameters.extend(sorted([k for k in args if re.match(pattern, k)]))
-
-        return pattern_parameters
-
-    def kwarg_pattern_parameters(self, kwargs):
-        """
-        Extracts the kwarg parameters that are described by the model patterns
-
-        Parameters
-        ----------
-        kwargs : dict
-            The class initialisation kwargs
-
-        Returns
-        -------
-        pattern_parameter_dict : dict
-            A subset of kwargs that match the patterns in parameter_patterns
-        """
-
-        pattern_parameter_keys = self.pattern_parameters_match(*kwargs.keys())
-
-        pattern_parameter_dict = collections.OrderedDict()
-        for k in pattern_parameter_keys:
-            pattern_parameter_dict[k] = kwargs.pop(k)
-
-        return pattern_parameter_dict
+# -*- coding: utf-8 -*-
+"""
+:Author: Dominic Hunt
+"""
+import numpy as np
+
+import copy
+import re
+import collections
+
+from model.decision.discrete import weightProb
+
+import utils
+
+
+class Stimulus(object):
+    """
+    Stimulus processor class. This acts as an interface between an observation and . Does nothing.
+
+    Attributes
+    ----------
+    Name : string
+        The identifier of the function
+    """
+
+    # Name = __qualname__ ## TODO: start using when moved to Python 3. See https://docs.python.org/3/glossary.html#term-qualified-name
+
+    @classmethod
+    def get_name(cls):
+
+        name = '{}.{}'.format(cls.__module__, cls.__name__)
+
+        return name
+
+    def __init__(self, **kwargs):
+        for k, v in kwargs.items():
+            setattr(self, k, v)
+
+        self.Name = self.get_name()
+
+    def details(self):
+
+        properties = [str(k) + ' : ' + str(v).strip('[]()') for k, v in self.__dict__.items() if k is not "Name"]
+        desc = self.Name + " with " + ", ".join(properties)
+
+        return desc
+
+    def processStimulus(self, observation):
+        """
+        Takes the observation and turns it into a form the model can use
+
+        Parameters
+        ----------
+        observation :
+
+        Returns
+        -------
+        stimuliPresent :  int or list of int
+        stimuliActivity : float or list of float
+
+        """
+        return 1, 1
+
+
+class Rewards(object):
+    """
+    This acts as an interface between the feedback from a task and the feedback a model can process
+
+    Attributes
+    ----------
+    Name : string
+        The identifier of the function
+    """
+
+    # Name = __qualname__ ## TODO: start using when moved to Python 3. See https://docs.python.org/3/glossary.html#term-qualified-name
+
+    @classmethod
+    def get_name(cls):
+
+        name = '{}.{}'.format(cls.__module__, cls.__name__)
+
+        return name
+
+    def __init__(self, **kwargs):
+        for k, v in kwargs.items():
+            setattr(self, k, v)
+
+        self.Name = self.get_name()
+
+    def details(self):
+
+        properties = [str(k) + ' : ' + str(v).strip('[]()') for k, v in self.__dict__.items() if k is not "Name"]
+        desc = self.Name + " with " + ", ".join(properties)
+
+        return desc
+
+    def processFeedback(self, feedback, lastAction, stimuli):
+        """
+        Takes the feedback and turns it into a form to be processed by the model
+
+        Parameters
+        ----------
+        feedback :
+        lastAction :
+        stimuli:
+
+        Returns
+        -------
+        modelFeedback:
+
+        """
+        return feedback
+
+
+class Model(object):
+
+    """
+    The model class is a general template for a model. It also contains
+    universal methods used by all models.
+
+    Attributes
+    ----------
+    Name : string
+        The name of the class used when recording what has been used.
+    currAction : int
+        The current action chosen by the model. Used to pass participant action
+        to model when fitting
+
+    Parameters
+    ----------
+    number_actions : integer, optional
+        The maximum number of valid actions the model can expect to receive.
+        Default 2.
+    number_cues : integer, optional
+        The initial maximum number of stimuli the model can expect to receive.
+         Default 1.
+    number_critics : integer, optional
+        The number of different reaction learning sets.
+        Default number_actions*number_cues
+    action_codes : dict with string or int as keys and int values, optional
+        A dictionary used to convert between the action references used by the
+        task or dataset and references used in the models to describe the order
+        in which the action information is stored.
+    prior : array of floats in ``[0,1]``, optional
+        The prior probability of of the states being the correct one.
+        Default ``ones((self.number_actions, self.number_cues)) / self.number_critics)``
+    stimulus_shaper_name : string, optional
+        The  name of the function that transforms the stimulus into a form the model can
+        understand and a string to identify it later. ``stimulus_shaper`` takes priority
+    reward_shaper_name : string, optional
+        The  name of the function that transforms the reward into a form the model can
+        understand. ``rewards_shaper`` takes priority
+    decision_function_name : string, optional
+        The name of the function that takes the internal values of the model and turns them
+        in to a decision. ``decision function`` takes priority
+    stimulus_shaper : Stimulus class, optional
+        The class that transforms the stimulus into a form the model can
+        understand and a string to identify it later. Default is Stimulus
+    reward_shaper : Rewards class, optional
+        The class that transforms the reward into a form the model can
+        understand. Default is Rewards
+    decision_function : function, optional
+        The function that takes the internal values of the model and turns them in to a decision.
+        Default is ``weightProb(list(range(number_actions)))``
+    stimulus_shaper_properties : list, optional
+        The valid parameters of the function. Used to filter the unlisted keyword arguments
+        Default is ``None``
+    reward_shaper_properties : list, optional
+        The valid parameters of the function. Used to filter the unlisted keyword arguments
+        Default is ``None``
+    decision_function_properties : list, optional
+        The valid parameters of the function. Used to filter the unlisted keyword arguments
+        Default is ``None``
+    """
+
+    #Name = __qualname__ ## TODO: start using when moved to Python 3. See https://docs.python.org/3/glossary.html#term-qualified-name
+
+    @classmethod
+    def get_name(cls):
+        return cls.__name__
+
+    # TODO:  define and start using non_action
+    
+    parameter_patterns = []
+
+    parameter_patterns = []
+
+    def __init__(self, number_actions=2, number_cues=1, number_critics=None,
+                 action_codes=None, non_action='None',
+                 prior=None,
+                 stimulus_shaper=None, stimulus_shaper_name=None, stimulus_shaper_properties=None,
+                 reward_shaper=None, reward_shaper_name=None, reward_shaper_properties=None,
+                 decision_function=None, decision_function_name=None, decision_function_properties=None,
+                 **kwargs):
+        """"""
+        self.Name = self.get_name()
+        
+        self.pattern_parameters = self.kwarg_pattern_parameters(kwargs)
+        for k, v in self.pattern_parameters.iteritems():
+            setattr(self, k, v)
+
+        self.pattern_parameters = self.kwarg_pattern_parameters(kwargs)
+        for k, v in self.pattern_parameters.items():
+            setattr(self, k, v)
+
+        self.number_actions = number_actions
+        self.number_cues = number_cues
+        if number_critics is None:
+            number_critics = self.number_actions * self.number_cues
+        self.number_critics = number_critics
+
+        if action_codes is None:
+            action_codes = {k: k for k in range(self.number_actions)}
+        self.actionCode = action_codes
+
+        self.defaultNonAction = non_action
+
+        if prior is None:
+            prior = np.ones(self.number_actions) / self.number_actions
+        self.prior = prior
+
+        self.stimuli = np.ones(self.number_cues)
+        self.stimuliFilter = np.ones(self.number_cues)
+
+        self.currAction = None
+        self.decision = None
+        self.validActions = None
+        self.lastObservation = None
+
+        self.probabilities = np.array(self.prior)
+        self.decProbabilities = np.array(self.prior)
+        self.expectedRewards = np.ones(self.number_actions)
+        self.expectedReward = np.array([1])
+
+        if stimulus_shaper is not None and issubclass(stimulus_shaper, Stimulus):
+            if stimulus_shaper_properties is not None:
+                stimulus_shaper_kwargs = {k: v for k, v in kwargs.items() if k in stimulus_shaper_properties}
+            else:
+                stimulus_shaper_kwargs = kwargs.copy()
+            self.stimulus_shaper = stimulus_shaper(**stimulus_shaper_kwargs)
+        elif isinstance(stimulus_shaper_name, str):
+            stimulus_class = utils.find_class(stimulus_shaper_name,
+                                              class_folder='tasks',
+                                              inherited_class=Stimulus,
+                                              excluded_files=['taskTemplate', '__init__', 'taskGenerator'])
+            stimulus_shaper_kwargs = {k: v for k, v in kwargs.items() if k in utils.get_class_args(stimulus_class)}
+            self.stimulus_shaper = stimulus_class(**stimulus_shaper_kwargs)
+        else:
+            self.stimulus_shaper = Stimulus()
+
+        if reward_shaper is not None and issubclass(reward_shaper, Rewards):
+            if reward_shaper_properties is not None:
+                reward_shaper_kwargs = {k: v for k, v in kwargs.items() if k in reward_shaper_properties}
+            else:
+                reward_shaper_kwargs = kwargs.copy()
+            self.reward_shaper = reward_shaper(**reward_shaper_kwargs)
+        elif isinstance(reward_shaper_name, str):
+            reward_class = utils.find_class(reward_shaper_name,
+                                            class_folder='tasks',
+                                            inherited_class=Rewards,
+                                            excluded_files=['taskTemplate', '__init__', 'taskGenerator'])
+            reward_shaper_kwargs = {k: v for k, v in kwargs.items() if k in utils.get_class_args(reward_class)}
+            self.reward_shaper = reward_class.processFeedback(**reward_shaper_kwargs)
+        else:
+            self.reward_shaper = Rewards()
+
+        if callable(decision_function):
+            if decision_function_properties is not None:
+                decision_shaper_kwargs = {k: v for k, v in kwargs.items() if k in decision_function_properties}
+            else:
+                decision_shaper_kwargs = kwargs.copy()
+            self.decision_function = decision_function(**decision_shaper_kwargs)
+        elif isinstance(decision_function_name, str):
+            decision_function = utils.find_function(decision_function_name, 'model/decision')
+            decision_function_kwargs = {k: v for k, v in kwargs.items() if k in utils.get_function_args(decision_function)}
+            self.decision_function = decision_function(**decision_function_kwargs)
+        else:
+            self.decision_function = weightProb(list(range(self.number_actions)))
+
+        self.parameters = {"Name": self.Name,
+                           "number_actions": self.number_actions,
+                           "number_cues": self.number_cues,
+                           "number_critics": self.number_critics,
+                           "prior": copy.copy(self.prior),
+                           "non_action": self.defaultNonAction,
+                           "actionCode": copy.copy(self.actionCode),
+                           "stimulus_shaper": self.stimulus_shaper.details(),
+                           "reward_shaper": self.reward_shaper.details(),
+                           "decision_function": utils.callableDetailsString(self.decision_function)}
+        self.parameters.update(self.pattern_parameters)
+
+        # Recorded information
+        self.recAction = []
+        self.recActionSymbol = []
+        self.recStimuli = []
+        self.recReward = []
+        self.recExpectations = []
+        self.recExpectedReward = []
+        self.recExpectedRewards = []
+        self.recValidActions = []
+        self.recDecision = []
+        self.recProbabilities = []
+        self.recActionProbs = []
+        self.recActionProb = []
+        self.simID = None
+
+    def __eq__(self, other):
+
+        # TODO: Expand this to cover the parameters properly
+        if self.Name == other.Name:
+            return True
+        else:
+            return False
+
+    def __ne__(self, other):
+
+        if self.Name != other.Name:
+            return True
+        else:
+            return False
+
+    def __hash__(self):
+
+        return hash(self.Name)
+
+    def action(self):
+        """
+        Returns the action of the model
+
+        Returns
+        -------
+        action : integer or None
+        """
+
+        return self.currActionSymbol
+
+    def observe(self, state):
+        """
+        Receives the latest observation and decides what to do with it
+
+        There are five possible states:
+        Observation
+        Observation Action
+        Observation Action Feedback
+        Action Feedback
+        Observation Feedback
+
+        Parameters
+        ----------
+        state : tuple of ({int | float | tuple},{tuple of int | None})
+            The stimulus from the task followed by the tuple of valid
+            actions. Passes the values onto a processing function,
+            self._updateObservation``.
+
+        """
+
+        events, validActions = state
+
+        lastEvents = self.lastObservation
+        self.validActions = validActions
+
+        # If the last observation still has not been processed,
+        # and there has been no feedback, then process it.
+        # There may have been an action but feedback was None
+        # Since we have another observation it is time to learn from the previous one
+        if lastEvents is not None:
+            self.processEvent(self.currAction)
+            self.storeState()
+
+        self.lastObservation = events
+
+        # Find the reward expectations
+        self.expectedRewards, self.stimuli, self.stimuliFilter = self.rewardExpectation(events)
+
+        expectedProbs = self.actorStimulusProbs()
+
+        # If the model is not expected to act, use a dummy action,
+        # Otherwise choose an action
+        lastAction = self.currAction
+        if validActions is self.defaultNonAction:
+            self.currAction = self.defaultNonAction
+        else:
+            self.currAction, self.decProbabilities = self.chooseAction(expectedProbs, lastAction, events, validActions)
+
+        # Now that the action has been chosen, add any reinforcement of the previous choice in the expectations
+        self.lastChoiceReinforcement()
+
+    def feedback(self, response):
+        """
+        Receives the reaction to the action and processes it
+
+        Parameters
+        ----------
+        response : float
+            The response from the task after an action. Returns without doing
+            anything if the value of response is `None`.
+        """
+
+        # If there is feedback
+        if response is not None:
+            self.processEvent(self.currAction, response)
+            self.lastObservation = None
+            self.storeState()
+
+    def processEvent(self, action=None, response=None):
+        """
+        Integrates the information from a stimulus, action, response set, regardless
+        of which of the three elements are present.
+
+        Parameters
+        ----------
+        stimuli : {int | float | tuple | None}
+            The stimuli received
+        action : int, optional
+            The chosen action of the model. Default ``None``
+        response : float, optional
+            The response from the task after an action. Default ``None``
+        """
+        self.recReward.append(response)
+
+        # If there were any last reflections to do on the action chosen before processing the new event, now is the last
+        # chance to do it
+        self.choiceReflection()
+
+        # If there was a reward passed but it was empty, there is nothing to update
+        if response is not None and (np.size(response) == 0 or np.isnan(response)):
+            return
+
+        # Find the reward expectation
+        expectedReward = self.expectedRewards[action]
+        self.expectedReward = expectedReward
+
+        # If there was no reward, the the stimulus is the learnt 'reward'
+        if response is None:
+            response = self.stimuli
+
+        # Find the significance of the discrepancy between the response and the expected response
+        delta = self.delta(response, expectedReward, action, self.stimuli)
+
+        # Use that discrepancy to update the model
+        self.updateModel(delta, action, self.stimuli, self.stimuliFilter)
+
+    def rewardExpectation(self, stimuli):
+        """Calculate the expected reward for each action based on the stimuli
+
+        This contains parts that are task dependent
+
+        Parameters
+        ----------
+        stimuli : {int | float | tuple}
+            The set of stimuli
+
+        Returns
+        -------
+        expectedRewards : float
+            The expected reward for each action
+        stimuli : list of floats
+            The processed observations
+        activeStimuli : list of [0, 1] mapping to [False, True]
+            A list of the stimuli that were or were not present
+        """
+
+        # Calculate expectation by identifying the relevant stimuli for the action
+        # First identify the expectations relevant to the action
+        # Filter them weighted by the stimuli
+        # Calculate the combined value
+        # Return the value
+
+        # stimuli = self.stimulus_shaper_name(lastObservation)
+        return 0, stimuli, 0
+
+    def delta(self, reward, expectation, action, stimuli):
+        """
+        Calculates the comparison between the reward and the expectation
+
+        Parameters
+        ----------
+        reward : float
+            The reward value
+        expectation : float
+            The expected reward value
+        action : int
+            The chosen action
+        stimuli : {int | float | tuple | None}
+            The stimuli received
+
+        Returns
+        -------
+        delta
+        """
+
+        modReward = self.reward_shaper.processFeedback(reward, action, stimuli)
+
+        return 0
+
+    def updateModel(self, delta, action, stimuli, stimuliFilter):
+        """
+        Parameters
+        ----------
+        delta : float
+            The difference between the reward and the expected reward
+        action : int
+            The action chosen by the model in this trialstep
+        stimuli : list of float
+            The weights of the different stimuli in this trialstep
+        stimuliFilter : list of bool
+            A list describing if a stimulus cue is present in this trialstep
+
+        """
+
+        # There is no model here
+
+    def calcProbabilities(self, actionValues):
+        """
+        Calculate the probabilities associated with the action
+
+        Parameters
+        ----------
+        actionValues : 1D ndArray of floats
+
+        Returns
+        -------
+        probArray : 1D ndArray of floats
+            The probabilities associated with the actionValues
+
+        """
+
+        # There is no model here
+
+        return 0
+
+    def actorStimulusProbs(self):
+        """
+        Calculates in the model-appropriate way the probability of each action.
+
+        Returns
+        -------
+        probabilities : 1D ndArray of floats
+            The probabilities associated with the action choices
+
+        """
+
+        return 0
+
+    def chooseAction(self, probabilities, lastAction, events, validActions):
+        """
+        Chooses the next action and returns the associated probabilities
+
+        Parameters
+        ----------
+        probabilities : list of floats
+            The probabilities associated with each combinations
+        lastAction : int
+            The last chosen action
+        events : list of floats
+            The stimuli. If probActions is True then this will be unused as the probabilities will already be
+        validActions : 1D list or array
+            The actions permitted during this trialstep
+
+        Returns
+        -------
+        newAction : int
+            The chosen action
+        decProbabilities : list of floats
+            The weights for the different actions
+
+        """
+
+        if np.isnan(probabilities).any():
+            raise ValueError("probabilities contain NaN")
+        decision, decProbabilities = self.decision_function(probabilities, lastAction, trial_responses=validActions)
+        self.decision = decision
+        self.currActionSymbol = decision
+        decisionCode = self.actionCode[decision]
+
+        return decisionCode, decProbabilities
+
+    def overrideActionChoice(self, action):
+        """
+        Provides a method for overriding the model action choice. This is used when fitting models to participant actions.
+
+        Parameters
+        ----------
+        action : int
+            Action chosen by external source to same situation
+        """
+
+        self.currActionSymbol = action
+        self.currAction = self.actionCode[action]
+
+    def choiceReflection(self):
+        """
+        Allows the model to update its state once an action has been chosen.
+        """
+
+    def lastChoiceReinforcement(self):
+        """
+        Allows the model to update the reward expectation for the previous trialstep given the choice made in this trialstep
+
+        Returns
+        -------
+
+        """
+
+    def actStimMerge(self, actStimuliParam, stimFilter=1):
+        """
+        Takes the parameter to be merged by stimuli and filters it by the stimuli values
+
+        Parameters
+        ----------
+        actStimuliParam : list of floats
+            The list of values representing each action stimuli pair, where the stimuli will have their filtered
+             values merged together.
+        stimFilter : array of floats or a float, optional
+            The list of active stimuli with their weightings or one weight for all.
+            Default ``1``
+
+        Returns
+        -------
+        actionParams : list of floats
+            The parameter values associated with each action
+
+        """
+
+        actionParamSets = np.reshape(actStimuliParam, (self.number_actions, self.number_cues))
+        actionParamSets = actionParamSets * stimFilter
+        actionParams = np.sum(actionParamSets, axis=1, keepdims=True)
+
+        return actionParams
+
+    def returnTaskState(self):
+        """
+        Returns all the relevant data for this model
+
+        Returns
+        -------
+        results : dictionary
+        """
+
+        results = self.standardResultOutput()
+
+        return results.copy()
+
+    def storeState(self):
+        """
+        Stores the state of all the important variables so that they can be
+        accessed later
+        """
+
+        self.storeStandardResults()
+
+    def standardResultOutput(self):
+        """
+        Returns the relevant data expected from a model as well as the parameters for the current model
+
+        Returns
+        -------
+        results : dictionary
+            A dictionary of details about the
+
+        """
+
+        results = self.parameters.copy()
+
+        results["simID"] = self.simID
+        results["Actions"] = np.array(self.recAction)
+        results["Stimuli"] = np.array(self.recStimuli).T
+        results["Rewards"] = np.array(self.recReward)
+        results["Expectations"] = np.array(self.recExpectations).T
+        results["ExpectedReward"] = np.array(self.recExpectedReward).flatten()
+        results["ExpectedRewards"] = np.array(self.recExpectedRewards).T
+        results["ValidActions"] = np.array(self.recValidActions).T
+        results["Decisions"] = np.array(self.recDecision)
+        results["UpdatedProbs"] = np.array(self.recProbabilities).T
+        results["ActionProb"] = np.array(self.recActionProb)
+        results["DecisionProbs"] = np.array(self.recActionProbs)
+
+        return results
+
+    def storeStandardResults(self):
+        """
+        Updates the store of standard results found across models
+        """
+
+        self.recAction.append(self.currAction)
+        self.recActionSymbol.append(self.currActionSymbol)
+        self.recValidActions.append(self.validActions[:])
+        self.recDecision.append(self.decision)
+        self.recExpectations.append(self.expectations.flatten())
+        self.recExpectedRewards.append(self.expectedRewards.flatten())
+        self.recExpectedReward.append(self.expectedReward.flatten())
+        self.recStimuli.append(self.stimuli)
+        self.recProbabilities.append(self.probabilities.flatten())
+        self.recActionProbs.append(self.decProbabilities.copy())
+        self.recActionProb.append(self.decProbabilities[self.currActionSymbol])
+
+    def params(self):
+        """
+        Returns the parameters of the model
+
+        Returns
+        -------
+        parameters : dictionary
+        """
+
+        return self.parameters.copy()
+
+    def __repr__(self):
+
+        params = self.params()
+        name = params.pop('Name')
+
+        label = ["{}(".format(name)]
+        label.extend(["{}={}, ".format(k, repr(v)) for k, v in params.items()])
+        label.append(")")
+
+        representation = ' '.join(label)
+
+        return representation
+
+    def setsimID(self, simID):
+        """
+
+        Parameters
+        ----------
+        simID : float
+
+        Returns
+        -------
+
+        """
+
+        self.simID = simID
+
+
+    @classmethod
+    def pattern_parameters_match(cls, *args):
+        """
+        Validates if the parameters are described by the model patterns
+
+        Parameters
+        ----------
+        *args : strings
+            The potential parameter names
+
+        Returns
+        -------
+        pattern_parameters : list
+            The args that match the patterns in parameter_patterns
+        """
+
+        pattern_parameters = []
+        for pattern in cls.parameter_patterns:
+            pattern_parameters.extend(sorted([k for k in args if re.match(pattern, k)]))
+
+        return pattern_parameters
+
+    def kwarg_pattern_parameters(self, kwargs):
+        """
+        Extracts the kwarg parameters that are described by the model patterns
+
+        Parameters
+        ----------
+        kwargs : dict
+            The class initialisation kwargs
+
+        Returns
+        -------
+        pattern_parameter_dict : dict
+            A subset of kwargs that match the patterns in parameter_patterns
+        """
+
+        pattern_parameter_keys = self.pattern_parameters_match(*kwargs.keys())
+
+        pattern_parameter_dict = collections.OrderedDict()
+        for k in pattern_parameter_keys:
+            pattern_parameter_dict[k] = kwargs.pop(k)
+
+        return pattern_parameter_dict